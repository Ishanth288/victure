
import React from "react";
import Navigation from "@/components/Navigation";
import Footer from "@/components/Footer";
import { HeroSection } from "@/components/sections/HeroSection";
import { FloatingIconsSection } from "@/components/sections/FloatingIconsSection";
import { ScrollAnimationSection } from "@/components/sections/ScrollAnimationSection";
import { ContentSection } from "@/components/sections/ContentSection";
import { FeedbackForm } from "@/components/FeedbackForm";
import { useEffect, memo, useRef, useState } from "react";
import { LazyMotion, domAnimation, m } from "framer-motion";
import * as Sentry from "@sentry/react";
import { MainContentWrapper } from "@/components/sections/MainContentWrapper";
import { setupPageOptimizations, deferNonCriticalResources, createVisibilityObserver } from "@/utils/performanceUtils";
import { Fallback } from "@/components/ui/fallback";
import { OnboardingProvider } from "@/components/onboarding";
import { useOnboarding } from "@/hooks/useOnboarding";
import { useNavigate } from "react-router-dom";
<<<<<<< HEAD
import { Button } from "@/components/ui/button";
import { Flower, Heart, Shield, Activity, Sparkles, Star, ArrowRight } from "lucide-react";
import { SEO } from "@/components/SEO/index.tsx";
import { supabase } from "@/integrations/supabase/client";
=======
import { SEOHead, GoogleAnalytics, StructuredData, BreadcrumbSchema } from "@/components/SEO";
>>>>>>> fd0262e4

// Simplified memo wrapper to reduce re-renders
const IndexComponent = () => {
  const feedbackSectionRef = useRef<HTMLElement>(null);
  const [isError, setIsError] = useState(false);
  const navigate = useNavigate();
  const { 
    showOnboarding,
    setIsOpen: setShowOnboarding,
    completeOnboarding,
    skipOnboarding
  } = useOnboarding();
  
  useEffect(() => {
    // Setup minimal performance optimizations
    const cleanupOptimizations = setupPageOptimizations();
    
    // Setup visibility observer
    const observer = createVisibilityObserver((isVisible) => {
      // Load resources when sections become visible
      if (isVisible) {
        deferNonCriticalResources();
      }
    });

    // Observe main content sections
    const sections = document.querySelectorAll('.content-visibility-auto');
    sections.forEach(section => {
      observer.observe(section);
    });
    
    return () => {
      cleanupOptimizations();
      observer.disconnect();
    };
  }, [navigate]);

  // Simplified error handler
  const handleError = (error: Error) => {
    console.error('Component failed to load:', error);
    Sentry.captureException(error);
    setIsError(true);
  };

  if (isError) {
    return (
      <div className="min-h-screen flex items-center justify-center bg-gradient-to-br from-orange-50 via-rose-50 to-amber-50">
        <SEO 
          title="Error - Victure"
          description="Something went wrong loading Victure pharmacy management system."
          canonicalUrl="https://victure.app"
        />
        <Fallback message="Something went wrong. Please refresh the page." />
      </div>
    );
  }

  return (
    <LazyMotion features={domAnimation} strict>
      <SEO
        title="Victure - AI-Powered Pharmacy Management for Indian Clinics"
        description="Transform your pharmacy with Victure's AI-driven platform. Real-time analytics, smart inventory, and profit tracking for clinics in India."
        canonicalUrl="https://victure.in/"
      />
      <OnboardingProvider
        isOpen={showOnboarding}
        setIsOpen={setShowOnboarding}
        onComplete={completeOnboarding}
        onSkip={skipOnboarding}
      >
        <div className="min-h-screen bg-white">
          <Navigation />
          <m.main className="relative z-10">
            <HeroSection />
            <MainContentWrapper onError={handleError}>
              <FloatingIconsSection />
            </MainContentWrapper>
            <MainContentWrapper onError={handleError}>
              <ScrollAnimationSection />
            </MainContentWrapper>
            <MainContentWrapper onError={handleError}>
              <ContentSection />
            </MainContentWrapper>
            <section id="feedback" className="py-12">
              <div className="container mx-auto px-4">
                <FeedbackForm />
              </div>
            </section>
          </m.main>
          <Footer />
        </div>
      </OnboardingProvider>
    </LazyMotion>
  );
};

const Index = memo(IndexComponent);
Index.displayName = 'Index';

export default Index;<|MERGE_RESOLUTION|>--- conflicted
+++ resolved
@@ -16,14 +16,10 @@
 import { OnboardingProvider } from "@/components/onboarding";
 import { useOnboarding } from "@/hooks/useOnboarding";
 import { useNavigate } from "react-router-dom";
-<<<<<<< HEAD
 import { Button } from "@/components/ui/button";
 import { Flower, Heart, Shield, Activity, Sparkles, Star, ArrowRight } from "lucide-react";
 import { SEO } from "@/components/SEO/index.tsx";
 import { supabase } from "@/integrations/supabase/client";
-=======
-import { SEOHead, GoogleAnalytics, StructuredData, BreadcrumbSchema } from "@/components/SEO";
->>>>>>> fd0262e4
 
 // Simplified memo wrapper to reduce re-renders
 const IndexComponent = () => {
