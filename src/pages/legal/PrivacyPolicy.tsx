--- conflicted
+++ resolved
@@ -5,11 +5,7 @@
 import { Button } from "@/components/ui/button";
 import { Alert, AlertTitle, AlertDescription } from "@/components/ui/alert";
 import { Info } from "lucide-react";
-<<<<<<< HEAD
 import { SEO } from "@/components/SEO/index.tsx";
-=======
-import { SEOHead } from "@/components/SEO/SEOHead";
->>>>>>> fd0262e4
 
 export default function PrivacyPolicy() {
   return (
@@ -17,12 +13,7 @@
       <SEO
         title="Privacy Policy | Victure Pharmacy SaaS"
         description="Read Victure's privacy policy for Indian clinics. Learn how we protect your pharmacy and patient data with our AI-powered management system."
-<<<<<<< HEAD
         canonicalUrl="https://victure.in/legal/privacy-policy"
-=======
-        canonicalUrl="https://victure.in/legal/PrivacyPolicy"
-        pageType="legal"
->>>>>>> fd0262e4
       />
       <h2 className="text-3xl font-bold mt-2 mb-4">Privacy Policy</h2>
       
