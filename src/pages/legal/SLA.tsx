

import LegalLayout from "@/components/layouts/LegalLayout";
<<<<<<< HEAD
import { SEO } from "@/components/SEO/index.tsx";
=======
import { SEOHead } from "@/components/SEO/SEOHead";
>>>>>>> fd0262e4

export default function SLA() {
  return (
    <>
      <SEO
        title="Service Level Agreement (SLA) | Victure Pharmacy SaaS"
        description="Read Victure's SLA for Indian clinics. Learn about uptime, support, and data protection for our pharmacy management SaaS."
<<<<<<< HEAD
        canonicalUrl="https://victure.in/legal/sla"
=======
        canonicalUrl="https://victure.in/legal/SLA"
        pageType="legal"
>>>>>>> fd0262e4
      />
      <h2 className="text-3xl font-bold mt-2 mb-4">Service Level Agreement (SLA)</h2>
      
      <h2>1. Introduction</h2>
      <p>This Service Level Agreement ("SLA") is part of the agreement between Victure Healthcare Solutions ("Victure," "we," "us," or "our") and the customer ("you" or "your") for the provision of our pharmacy management software and services (the "Service").</p>
      
      <h2>2. Service Availability</h2>
      <p>Victure commits to making the Service available 99.5% of the time, measured on a monthly basis, excluding scheduled maintenance periods.</p>
      
      <h2>3. Scheduled Maintenance</h2>
      <p>Victure will perform scheduled maintenance to the Service as necessary. We will notify you at least 1 week in advance (twice) via email or phone before any scheduled maintenance.</p>
      
      <h2>4. Support Response Times</h2>
      <p>Victure will respond to support requests based on the following priority levels:</p>
      <ul>
        <li><strong>Critical Issues:</strong> Issues that cause a complete service outage or severe impact to business operations - Response within 2 hours during support hours</li>
        <li><strong>High Priority:</strong> Issues that significantly impair service functionality but have a workaround - Response within 4 hours during support hours</li>
        <li><strong>Medium Priority:</strong> Issues that moderately impact service functionality - Response within 8 hours during support hours</li>
        <li><strong>Low Priority:</strong> General questions, feature requests, or minor issues - Response within 24 hours during support hours</li>
      </ul>
      
      <h2>5. Support Hours</h2>
      <p>Victure provides support during the following hours:</p>
      <ul>
        <li>Weekdays: 6 PM - 12 AM</li>
        <li>Weekends: 11 AM - 11 PM</li>
      </ul>
      <p>Support is available via:</p>
      <ul>
        <li>Email: victurehealthcaresolutions@gmail.com</li>
        <li>Phone: 9390621556</li>
        <li>Chat: WhatsApp only</li>
      </ul>
      
      <h2>6. Data Backup and Recovery</h2>
      <p>Victure will perform regular backups of all customer data. In the event of data loss, Victure will use commercially reasonable efforts to restore data from the most recent backup.</p>
      
      <h2>7. Data Retention</h2>
      <p>Victure will retain your data for a period of 1 year. After this period, your data may be permanently deleted from our systems.</p>
      
      <h2>8. Security Measures</h2>
      <p>Victure implements industry-standard security measures to protect your data, including but not limited to encryption, access controls, and regular security assessments.</p>
      
      <h2>9. Service Credits</h2>
      <p>If Victure fails to meet the service availability commitment in any month, you may request a service credit. Service credits are calculated as a percentage of the monthly service fee for the affected month and are applied to future service fees.</p>
      
      <h2>10. Modifications</h2>
      <p>Victure reserves the right to modify this SLA at any time. We will provide notice of any material changes at least 3 days before they become effective.</p>
      
      <h2>11. Contact Information</h2>
      <p>If you have any questions about this SLA, please contact us at victurehealthcaresolutions@gmail.com.</p>
      
      <p>Last Updated: {new Date().toLocaleDateString()}</p>
    </>
  );
}
<|MERGE_RESOLUTION|>--- conflicted
+++ resolved
@@ -1,11 +1,7 @@
 
 
 import LegalLayout from "@/components/layouts/LegalLayout";
-<<<<<<< HEAD
 import { SEO } from "@/components/SEO/index.tsx";
-=======
-import { SEOHead } from "@/components/SEO/SEOHead";
->>>>>>> fd0262e4
 
 export default function SLA() {
   return (
@@ -13,12 +9,7 @@
       <SEO
         title="Service Level Agreement (SLA) | Victure Pharmacy SaaS"
         description="Read Victure's SLA for Indian clinics. Learn about uptime, support, and data protection for our pharmacy management SaaS."
-<<<<<<< HEAD
         canonicalUrl="https://victure.in/legal/sla"
-=======
-        canonicalUrl="https://victure.in/legal/SLA"
-        pageType="legal"
->>>>>>> fd0262e4
       />
       <h2 className="text-3xl font-bold mt-2 mb-4">Service Level Agreement (SLA)</h2>
       
